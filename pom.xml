﻿<project xmlns="http://maven.apache.org/POM/4.0.0"
    xmlns:xsi="http://www.w3.org/2001/XMLSchema-instance"
    xsi:schemaLocation="http://maven.apache.org/POM/4.0.0 http://maven.apache.org/maven-v4_0_0.xsd">
    <modelVersion>4.0.0</modelVersion>
    <groupId>org.jvnet.hudson</groupId>
    <version>2.6-hudson-1</version>
    <version>2.6</version>
    <name>HtmlUnit</name>
    <organization>
        <name>Gargoyle Software Inc.</name>
        <url>http://www.GargoyleSoftware.com/</url>
    </organization>
    <packaging>jar</packaging>
    <description>A headless browser intended for use in testing web-based applications.</description>
    <url>http://htmlunit.sourceforge.net</url>
    <properties>
        <project.build.sourceEncoding>UTF-8</project.build.sourceEncoding>
    </properties>
    <build>
        <plugins>
            <plugin>
                <groupId>org.apache.maven.plugins</groupId>
                <artifactId>maven-compiler-plugin</artifactId>
                <version>2.0.2</version>
                <configuration>
                    <!-- Update the links reference in javadoc, PDM and clover plugins when this changes -->
                    <source>1.5</source>
                    <target>1.5</target>
                    <testExcludes>
                        <exclude>**/CodeChecker.java</exclude>
                    </testExcludes>
                </configuration>
            </plugin>
            <plugin>
                <groupId>org.apache.maven.plugins</groupId>
                <artifactId>maven-checkstyle-plugin</artifactId>
                <version>2.3</version>
                <configuration>
                    <configLocation>checkstyle.xml</configLocation>
                    <suppressionsLocation>checkstyle_suppressions.xml</suppressionsLocation>
                    <includeTestSourceDirectory>true</includeTestSourceDirectory>
                    <consoleOutput>true</consoleOutput>
                    <failsOnError>true</failsOnError>
                </configuration>
            </plugin>
            <plugin>
                <groupId>org.apache.maven.plugins</groupId>
                <artifactId>maven-jar-plugin</artifactId>
                <version>2.2</version>
                <configuration>
                    <archive>
                        <manifest>
                            <addDefaultSpecificationEntries>true</addDefaultSpecificationEntries>
                            <addDefaultImplementationEntries>true</addDefaultImplementationEntries>
                        </manifest>
                    </archive>
                </configuration>
            </plugin>
            <plugin>
                <groupId>org.apache.maven.plugins</groupId>
                <artifactId>maven-site-plugin</artifactId>
                <version>2.0.1</version>
                <configuration>
                    <templateFile>${basedir}/src/site/maven-site.vm</templateFile>
                </configuration>
            </plugin>
            <plugin>
                <groupId>org.apache.maven.plugins</groupId>
                <artifactId>maven-assembly-plugin</artifactId>
                <version>2.2-beta-4</version>
                <executions>
                    <execution>
                        <id>make-assembly</id>
                        <phase>package</phase>
                        <goals>
                            <goal>single</goal>
                        </goals>
                    </execution>
                </executions>
                <configuration>
                    <descriptors>
                        <descriptor>${basedir}/src/assembly/bin-distribution.xml</descriptor>
                        <descriptor>${basedir}/src/assembly/src-distribution.xml</descriptor>
                    </descriptors>
                </configuration>
            </plugin>
            <plugin>
                <groupId>org.apache.maven.plugins</groupId>
                <artifactId>maven-source-plugin</artifactId>
                <version>2.0.4</version>
                <executions>
                    <execution>
                        <id>attach-sources</id>
                        <goals>
                            <goal>jar</goal>
                        </goals>
                    </execution>
                </executions>
            </plugin>
            <plugin>
                <artifactId>maven-antrun-plugin</artifactId>
                <version>1.3</version>
                <executions>
                    <execution>
                        <id>moveFiles</id>
                        <phase>package</phase>
                        <goals>
                            <goal>run</goal>
                        </goals>
                        <configuration>
                            <tasks>
                                <mkdir dir="${basedir}/artifacts"/>
                                <delete includeemptydirs="true">
                                    <fileset dir="${basedir}/artifacts" includes="**/*.jar"/>
                                    <fileset dir="${basedir}/artifacts" includes="**/*.zip"/>
                                </delete>
                                <copy todir="${basedir}/artifacts">
                                    <fileset dir="${basedir}/target">
                                        <include name="*.jar"/>
                                        <include name="*.zip"/>
                                        <exclude name="*-src.zip"/>
                                    </fileset>
                                </copy>
                                <move file="${basedir}/artifacts/${project.artifactId}-${project.version}.zip"
                                    tofile="${basedir}/artifacts/${project.artifactId}-${project.version}-with-dependencies.zip"/>
                            </tasks>
                        </configuration>
                    </execution>
                </executions>
            </plugin>
        </plugins>
    <extensions>
      <extension>
        <groupId>org.jvnet.wagon-svn</groupId>
        <artifactId>wagon-svn</artifactId>
        <version>1.8</version>
      </extension>
    </extensions>
        </build>
    <profiles>
        <profile>
            <id>without-library-tests</id>
            <activation>
                <property>
                    <name>withoutLibs</name>
                </property>
            </activation>
            <build>
                <!-- Explicitly exclude the library tests. -->
                <plugins>
                    <plugin>
                        <groupId>org.apache.maven.plugins</groupId>
                        <artifactId>maven-surefire-plugin</artifactId>
                        <version>2.4.3</version>
                        <configuration>
                            <excludes>
                                <exclude>**/libraries/*.java</exclude>
                            </excludes>
                            <argLine>-Xmx512m -Xms128m</argLine>
                            <systemProperties>
                                <property>
                                    <name>htmlunit.webdriver</name>
                                    <!-- Value can be one of 'ie6', 'ie7', 'ff2' or 'ff3' -->
                                    <value></value>
                                </property>
                            </systemProperties>
                        </configuration>
                    </plugin>
                </plugins>
                <!-- Implicitly exclude all library test resources. -->
                <testResources>
                    <testResource>
                        <directory>src/test/resources</directory>
                        <includes>
                            <include>**/applets/**/*.*</include>
                            <include>**/com/**/*.*</include>
                            <include>**/objects/**/*.*</include>
                            <include>**/pjl-comp-filter/**/*.*</include>
                            <include>**/testfiles/**/*.*</include>
                            <include>*.*</include>
                        </includes>
                    </testResource>
                </testResources>
            </build>
        </profile>
        <profile>
            <id>with-library-tests</id>
            <activation>
                <activeByDefault>true</activeByDefault>
            </activation>
            <build>
                <plugins>
                    <plugin>
                        <groupId>org.apache.maven.plugins</groupId>
                        <artifactId>maven-surefire-plugin</artifactId>
                        <version>2.4.3</version>
                        <configuration>
                            <argLine>-Xmx512m -Xms128m</argLine>
                            <systemProperties>
                                <property>
                                    <name>htmlunit.webdriver</name>
                                    <!-- Value can be one of 'ie6', 'ie7', 'ff2' or 'ff3' -->
                                    <value></value>
                                </property>
                            </systemProperties>
                        </configuration>
                    </plugin>
                </plugins>
            </build>
        </profile>
    </profiles>
    <reporting>
        <plugins>
            <plugin>
                <groupId>org.apache.maven.plugins</groupId>
                <artifactId>maven-javadoc-plugin</artifactId>
                <version>2.6</version>
                <configuration>
                    <excludePackageNames>com.gargoylesoftware.htmlunit.javascript:com.gargoylesoftware.htmlunit.protocol:com.gargoylesoftware.htmlunit.ssl:com.gargoylesoftware.htmlunit.html.xpath:com.gargoylesoftware.htmlunit.html.applets:com.gargoylesoftware.htmlunit.html.impl</excludePackageNames>
                    <links>
                        <link>http://java.sun.com/j2se/1.5.0/docs/api/</link>
                        <link>http://commons.apache.org/logging/apidocs/</link>
                        <link>http://commons.apache.org/codec/apidocs/</link>
                        <link>http://hc.apache.org/httpclient-3.x/apidocs/</link>
                    </links>
                    <stylesheet>maven</stylesheet>
                </configuration>
            </plugin>
            <plugin>
                <groupId>org.apache.maven.plugins</groupId>
                <artifactId>maven-jxr-plugin</artifactId>
            </plugin>
            <plugin>
                <groupId>org.apache.maven.plugins</groupId>
                <artifactId>maven-pmd-plugin</artifactId>
                <configuration>
                    <targetJdk>1.5</targetJdk>
                </configuration>
            </plugin>
            <plugin>
                <groupId>org.apache.maven.plugins</groupId>
                <artifactId>maven-changelog-plugin</artifactId>
            </plugin>
            <plugin>
                <groupId>org.apache.maven.plugins</groupId>
                <artifactId>maven-changes-plugin</artifactId>
                <version>2.1</version>
                <reportSets>
                    <reportSet>
                        <reports>
                            <report>changes-report</report>
                        </reports>
                    </reportSet>
                </reportSets>
                <configuration>
                    <issueLinkTemplate>
                        http://sourceforge.net/support/tracker.php?aid=%ISSUE%
                    </issueLinkTemplate>
                </configuration>
            </plugin>
            <plugin>
                <groupId>org.codehaus.mojo</groupId>
                <artifactId>jdepend-maven-plugin</artifactId>
            </plugin>
            <plugin>
                <groupId>org.apache.maven.plugins</groupId>
                <artifactId>maven-surefire-report-plugin</artifactId>
                <version>2.4.2</version>
                <configuration>
                    <showSuccess>false</showSuccess>
                </configuration>
            </plugin>
        </plugins>
    </reporting>
    <issueManagement>
        <system>sourceforge</system>
        <url>http://sourceforge.net/tracker/?group_id=47038</url>
    </issueManagement>
    <inceptionYear>2002</inceptionYear>
    <licenses>
        <license>
            <name>Apache License, Version 2.0</name>
            <url>http://www.apache.org/licenses/LICENSE-2.0.txt</url>
            <distribution>repo</distribution>
        </license>
    </licenses>
    <scm>
        <connection>scm:svn:https://htmlunit.svn.sourceforge.net/svnroot/htmlunit/trunk/htmlunit</connection>
        <developerConnection>scm:svn:https://htmlunit.svn.sourceforge.net/svnroot/htmlunit/trunk/htmlunit</developerConnection>
        <url>http://htmlunit.svn.sourceforge.net/viewvc/htmlunit</url>
    </scm>
    <ciManagement>
        <system>Cruise Control</system>
        <url>http://build.canoo.com/htmlunit</url>
    </ciManagement>
    <mailingLists>
        <mailingList>
            <name>HtmlUnit Users</name>
            <subscribe>http://lists.sourceforge.net/lists/listinfo/htmlunit-user</subscribe>
            <unsubscribe>http://lists.sourceforge.net/lists/listinfo/htmlunit-user</unsubscribe>
            <archive>http://lists.sourceforge.net/lists/listinfo/htmlunit-user</archive>
            <post>htmlunit-user@lists.sourceforge.net</post>
            <otherArchives>
                <otherArchive>http://www.nabble.com/HtmlUnit---General-f2599.html</otherArchive>
                <otherArchive>http://htmlunit.markmail.org/</otherArchive>
                <otherArchive>http://marc.info/?l=htmlunit-user</otherArchive>
            </otherArchives>
        </mailingList>
        <mailingList>
            <name>HtmlUnit Developers</name>
            <subscribe>http://lists.sourceforge.net/lists/listinfo/htmlunit-develop</subscribe>
            <unsubscribe>http://lists.sourceforge.net/lists/listinfo/htmlunit-develop</unsubscribe>
            <archive>http://lists.sourceforge.net/lists/listinfo/htmlunit-develop</archive>
            <post>htmlunit-develop@lists.sourceforge.net</post>
            <otherArchives>
                <otherArchive>http://www.nabble.com/HtmlUnit---Dev-f2598.html</otherArchive>
                <otherArchive>http://htmlunit.markmail.org/</otherArchive>
                <otherArchive>http://marc.info/?l=htmlunit-develop</otherArchive>
            </otherArchives>
        </mailingList>
    </mailingLists>
    <developers>
        <developer>
            <name>Mike Bowler</name>
            <id>mbowler</id>
            <email>mbowler@GargoyleSoftware.com</email>
            <organization>Gargoyle Software Inc.</organization>
            <url>http://www.sphericalimprovement.com/blogs/mbowler/</url>
            <timezone>-5</timezone>
        </developer>
        <developer>
            <name>David K. Taylor</name>
            <id>dktaylor</id>
        </developer>
        <developer>
            <name>Brad Clarke</name>
            <id>bradclarke</id>
            <email>bradclarke@users.sourceforge.net</email>
            <url>http://www.bradclarke.com/</url>
            <timezone>-6</timezone>
        </developer>
        <developer>
            <name>Marc Guillemot</name>
            <id>mguillem</id>
            <email>mguillem@users.sourceforge.net</email>
            <url>http://mguillem.wordpress.com/</url>
            <timezone>+1</timezone>
        </developer>
        <developer>
            <name>Chris Erskine</name>
            <id>cerskine</id>
            <email>cerskine@users.sourceforge.net</email>
            <timezone>-7</timezone>
        </developer>
        <developer>
            <name>Daniel Gredler</name>
            <id>sdanig</id>
            <email>sdanig@users.sourceforge.net</email>
            <url>http://daniel.gredler.net/</url>
            <timezone>-5</timezone>
        </developer>
        <developer>
            <name>Ahmed Ashour</name>
            <id>asashour</id>
            <email>asashour@users.sourceforge.net</email>
            <url>http://asashour.blogspot.com/</url>
            <timezone>+3</timezone>
        </developer>
        <developer>
            <name>Sudhan Moghe</name>
            <id>sudhan_moghe</id>
            <email>sudhan_moghe@users.sourceforge.net</email>
            <timezone>+5.5</timezone>
        </developer>
    </developers>
    <contributors>
        <contributor>
            <name>Noboru Sinohara</name>
        </contributor>
        <contributor>
            <name>Mike J. Bresnahan</name>
            <email>gudujarlson@sf.net</email>
        </contributor>
        <contributor>
            <name>Dominique Broeglin</name>
        </contributor>
        <contributor>
            <name>Alex Nikiforoff</name>
        </contributor>
        <contributor>
            <name>Barnaby Court</name>
        </contributor>
        <contributor>
            <name>Andreas Hangler</name>
        </contributor>
        <contributor>
            <name>Jun Chen</name>
            <email>chen_jun@users.sourceforge.net</email>
        </contributor>
        <contributor>
            <name>Christian Sell</name>
            <email>cse@dynabean.de</email>
        </contributor>
        <contributor>
            <name>Darrell DeBoer</name>
        </contributor>
        <contributor>
            <name>David D. Kilzer</name>
        </contributor>
        <contributor>
            <name>Ben Curren</name>
            <email>bcurren@esomnie.com</email>
        </contributor>
        <contributor>
            <name>Mike Williams</name>
        </contributor>
        <contributor>
            <name>Mike Gallaher</name>
        </contributor>
        <contributor>
            <name>Dierk Koenig</name>
        </contributor>
        <contributor>
            <name>Mike Bresnahan</name>
        </contributor>
        <contributor>
            <name>Sergey Gorelkin</name>
        </contributor>
        <contributor>
            <name>Chris Eldredge</name>
        </contributor>
        <contributor>
            <name>Hans Donner</name>
        </contributor>
        <contributor>
            <name>Michael Ottati</name>
        </contributor>
        <contributor>
            <name>George Murnock</name>
        </contributor>
        <contributor>
            <name>Kent Tong</name>
        </contributor>
        <contributor>
            <name>Alfred Nathaniel</name>
        </contributor>
        <contributor>
            <name>Bruce Faulkner</name>
        </contributor>
        <contributor>
            <name>Ray Suliteanu</name>
        </contributor>
        <contributor>
            <name>Denis N. Antonioli</name>
        </contributor>
        <contributor>
            <name>Stefan Anzinger</name>
        </contributor>
        <contributor>
            <name>Lothar Märkle</name>
        </contributor>
        <contributor>
            <name>Ian Lovejoy</name>
        </contributor>
        <contributor>
            <name>Paul King</name>
        </contributor>
        <contributor>
            <name>Vikram Shitole</name>
        </contributor>
        <contributor>
            <name>Mark van Leeuwen</name>
        </contributor>
        <contributor>
            <name>Brad Murray</name>
        </contributor>
        <contributor>
            <name>Julien Henry</name>
        </contributor>
        <contributor>
            <name>Andre Soereng</name>
        </contributor>
        <contributor>
            <name>Karel Kolman</name>
        </contributor>
        <contributor>
            <name>Bruce Chapman</name>
        </contributor>
        <contributor>
            <name>Kristian Muntau</name>
        </contributor>
        <contributor>
            <name>Sam Hough</name>
        </contributor>
        <contributor>
            <name>Deryk Sinotte</name>
        </contributor>
        <contributor>
            <name>Martin Tamme</name>
        </contributor>
        <contributor>
            <name>Philip Graf</name>
        </contributor>
        <contributor>
            <name>Rodney Gitzel</name>
        </contributor>
        <contributor>
            <name>Matt Ryall</name>
        </contributor>
        <contributor>
            <name>Rob Di Marco</name>
        </contributor>
        <contributor>
            <name>Gareth Davis</name>
        </contributor>
        <contributor>
            <name>David Bylsma</name>
        </contributor>
        <contributor>
            <name>Dmitri Zoubkov</name>
        </contributor>
        <contributor>
            <name>Stuart Begg</name>
        </contributor>
        <contributor>
            <name>Rene Schwietzke</name>
        </contributor>
        <contributor>
            <name>Ethan Glasser-Camp</name>
        </contributor>
        <contributor>
            <name>Marco Cova</name>
        </contributor>
        <contributor>
            <name>Mike Dirolf</name>
        </contributor>
        <contributor>
            <name>Mirko Friedenhagen</name>
        </contributor>
    </contributors>
    <dependencies>
        <dependency>
            <groupId>xalan</groupId>
            <artifactId>xalan</artifactId>
            <version>2.7.1</version>
            <exclusions>
                <exclusion>
                    <groupId>xerces</groupId>
                    <artifactId>xercesImpl</artifactId>
                </exclusion>
            </exclusions>
        </dependency>
        <dependency>
            <groupId>commons-collections</groupId>
            <artifactId>commons-collections</artifactId>
            <version>3.2.1</version>
        </dependency>
        <dependency>
            <groupId>commons-lang</groupId>
            <artifactId>commons-lang</artifactId>
            <version>2.4</version>
        </dependency>
        <dependency>
            <groupId>commons-httpclient</groupId>
            <artifactId>commons-httpclient</artifactId>
            <version>3.1</version>
        </dependency>
        <dependency>
            <groupId>commons-codec</groupId>
            <artifactId>commons-codec</artifactId>
            <version>1.4</version>
        </dependency>
        <dependency>
            <groupId>org.jvnet.hudson</groupId>
            <artifactId>htmlunit-core-js</artifactId>
<<<<<<< HEAD
            <version>2.6-hudson-1</version>
=======
            <version>2.2-hudson-2</version><!-- TODO: update to 2.6 -->
>>>>>>> f670dac9
        </dependency>
        <!-- This is an indirect dependency, used by Xalan and NekoHtml -->
        <dependency>
            <groupId>xerces</groupId>
            <artifactId>xercesImpl</artifactId>
            <version>2.9.1</version>
            </dependency>
        <dependency>
            <groupId>net.sourceforge.nekohtml</groupId>
            <artifactId>nekohtml</artifactId>
            <version>1.9.13</version>
            <exclusions>
                <exclusion>
                    <groupId>xerces</groupId>
                    <artifactId>xercesImpl</artifactId>
                </exclusion>
            </exclusions>
        </dependency>
        <dependency>
            <groupId>net.sourceforge.cssparser</groupId>
            <artifactId>cssparser</artifactId>
            <version>0.9.5</version>
        </dependency>
        <dependency>
            <groupId>commons-io</groupId>
            <artifactId>commons-io</artifactId>
            <version>1.4</version>
        </dependency>
        <dependency>
            <groupId>commons-logging</groupId>
            <artifactId>commons-logging</artifactId>
            <version>1.1.1</version>
        </dependency>
        <!-- Test dependencies. -->
        <dependency>
            <groupId>junit</groupId>
            <artifactId>junit</artifactId>
            <version>4.7</version>
            <scope>test</scope>
        </dependency>
        <dependency>
            <groupId>gsbase</groupId>
            <artifactId>gsbase</artifactId>
            <version>2.0.1</version>
            <scope>test</scope>
        </dependency>
        <dependency>
            <groupId>org.easymock</groupId>
            <artifactId>easymock</artifactId>
            <version>2.5.1</version>
            <scope>test</scope>
        </dependency>
        <dependency>
            <groupId>log4j</groupId>
            <artifactId>log4j</artifactId>
            <version>1.2.14</version>
            <scope>test</scope>
        </dependency>
        <dependency>
            <groupId>commons-fileupload</groupId>
            <artifactId>commons-fileupload</artifactId>
            <version>1.2.1</version>
            <scope>test</scope>
        </dependency>
        <dependency>
            <groupId>org.mortbay.jetty</groupId>
            <artifactId>jetty</artifactId>
            <version>6.1.20</version>
            <scope>test</scope>
        </dependency>
        <!-- The presence of slf4j on the classpath during the unit tests triggers correct logging in Jetty. -->
        <dependency>
            <groupId>org.slf4j</groupId>
            <artifactId>slf4j-api</artifactId>
            <version>1.5.8</version>
            <scope>test</scope>
        </dependency>
        <dependency>
            <groupId>org.slf4j</groupId>
            <artifactId>slf4j-log4j12</artifactId>
            <version>1.5.8</version>
            <scope>test</scope>
        </dependency>
        <dependency>
            <groupId>jfree</groupId>
            <artifactId>jfreechart</artifactId>
            <version>1.0.12</version>
            <scope>test</scope>
        </dependency>
        <!-- WebDriver -->
        <dependency>
            <groupId>net.sourceforge.htmlunit</groupId>
            <artifactId>webdriver</artifactId>
            <version>2.6</version>
            <scope>test</scope>
            <exclusions>
                <exclusion>
                    <groupId>net.sourceforge.htmlunit</groupId>
                    <artifactId>htmlunit</artifactId>
                </exclusion>
            </exclusions>
        </dependency>
        <dependency>
            <groupId>org.seleniumhq.webdriver</groupId>
            <artifactId>webdriver-firefox</artifactId>
            <version>0.9.7089</version>
            <scope>test</scope>
        </dependency>
        <dependency>
            <groupId>org.seleniumhq.webdriver</groupId>
            <artifactId>webdriver-ie</artifactId>
            <version>0.9.7089</version>
            <scope>test</scope>
            <exclusions>
                <exclusion>
                    <groupId>com.sun.jna</groupId>
                    <artifactId>jna</artifactId>
                </exclusion>
            </exclusions>
        </dependency>
    </dependencies>
    <!--distributionManagement>
        <site>
            <id>htmlunit-website</id>
            <name>HtmlUnit WebSite - Sourceforge</name>
            <url>
                scp://shell.sourceforge.net/home/groups/h/ht/htmlunit/htdocs/
            </url>
        </site>
        <repository>
            <id>htmlunit-m2-repo</id>
            <url>
                sftp://web.sourceforge.net/home/groups/h/ht/htmlunit/htdocs/m2-repo
            </url>
            <name>HtmlUnit Maven 2 Repository</name>
        </repository>
        <snapshotRepository>
            <id>htmlunit-m2-repo-snapshots</id>
            <url>
                sftp://web.sourceforge.net/home/groups/h/ht/htmlunit/htdocs/m2-repo-snapshots
            </url>
            <name>HtmlUnit Maven 2 Snapshots Repository</name>
            <uniqueVersion>false</uniqueVersion>
        </snapshotRepository>
    </distributionManagement-->

   <distributionManagement>
    <repository>
      <id>java.net-m2-repository</id>
      <url>java-net:/maven2-repository/trunk/repository/</url>
    </repository>
  </distributionManagement>    
</project><|MERGE_RESOLUTION|>--- conflicted
+++ resolved
@@ -573,11 +573,7 @@
         <dependency>
             <groupId>org.jvnet.hudson</groupId>
             <artifactId>htmlunit-core-js</artifactId>
-<<<<<<< HEAD
             <version>2.6-hudson-1</version>
-=======
-            <version>2.2-hudson-2</version><!-- TODO: update to 2.6 -->
->>>>>>> f670dac9
         </dependency>
         <!-- This is an indirect dependency, used by Xalan and NekoHtml -->
         <dependency>
