--- conflicted
+++ resolved
@@ -14,22 +14,12 @@
  */
 package com.gargoylesoftware.htmlunit.javascript.host;
 
-<<<<<<< HEAD
 import net.sourceforge.htmlunit.corejs.javascript.BaseFunction;
 import net.sourceforge.htmlunit.corejs.javascript.Context;
 import net.sourceforge.htmlunit.corejs.javascript.Function;
 import net.sourceforge.htmlunit.corejs.javascript.JavaScriptException;
 import net.sourceforge.htmlunit.corejs.javascript.Scriptable;
-=======
-import org.apache.commons.logging.Log;
-import org.apache.commons.logging.LogFactory;
-import org.mozilla.javascript.BaseFunction;
-import org.mozilla.javascript.Context;
-import org.mozilla.javascript.Function;
-import org.mozilla.javascript.JavaScriptException;
-import org.mozilla.javascript.Scriptable;
 import org.mozilla.javascript.ScriptRuntime;
->>>>>>> 808f96cb
 
 import com.gargoylesoftware.htmlunit.html.DomNode;
 import com.gargoylesoftware.htmlunit.javascript.SimpleScriptable;
@@ -67,16 +57,10 @@
         }
         jsSnippet_ =  functionSignature + " {" + jsSnippet + "\n}";
 
-<<<<<<< HEAD
         final Window w = (Window) node.getPage().getEnclosingWindow().getScriptObject();
         final Scriptable function = (Scriptable) w.get("Function", w);
         setPrototype(function.getPrototype());
-=======
-        // KK -- this was needed to make "foo.call" work.
-        // see https://sourceforge.net/tracker/index.php?func=detail&aid=2479876&group_id=47038&atid=448266
-        ScriptRuntime.setFunctionProtoAndParent(this,
-                (Scriptable)node.getPage().getEnclosingWindow().getScriptObject());
->>>>>>> 808f96cb
+        
     }
 
     /**
