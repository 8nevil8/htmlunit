--- conflicted
+++ resolved
@@ -324,9 +324,8 @@
 
         webWindow.setEnclosedPage(page);
 
-<<<<<<< HEAD
         final URL url = webResponse.getRequestSettings().getUrl();
-        final HtmlUnitDOMBuilder domBuilder = new HtmlUnitDOMBuilder(page, url);
+        final HtmlUnitDOMBuilder domBuilder = new HtmlUnitDOMBuilder(page, url, false);
         String charset = webResponse.getContentCharsetOrNull();
         if (charset != null) {
             try {
@@ -342,10 +341,6 @@
                 charset = specifiedCharset;
             }
         }
-=======
-        final HtmlUnitDOMBuilder domBuilder = new HtmlUnitDOMBuilder(page, webResponse.getUrl(), false);
-        final String charSet = webResponse.getContentCharSet();
->>>>>>> 808f96cb
 
         final InputStream content = webResponse.getContentAsStream();
         final XMLInputSource in = new XMLInputSource(null, url.toString(), null, content, charset);
@@ -462,10 +457,6 @@
             = "http://cyberneko.org/html/features/parse-noscript-content";
 
         /**
-<<<<<<< HEAD
-         * Parses and then inserts the specified HTML content into the HTML content currently being parsed.
-         * @param html the HTML content to push
-=======
          * Kohsuke: when parsing a fragment (for example "xyz.innerHTML=..."),
          * the body tag that appears in this fragment needs a special handling,
          * or else it will end up eating all children from the main BODY tag.
@@ -474,9 +465,8 @@
         private final boolean parsingFragment;
 
         /**
-         * Calls {@link HTMLConfiguration#pushInputSource(XMLInputSource)} on the configuration.
-         * @param sourceString the string to push
->>>>>>> 808f96cb
+         * Parses and then inserts the specified HTML content into the HTML content currently being parsed.
+         * @param html the HTML content to push
          */
         public void pushInputString(final String html) {
             page_.registerParsingStart();
@@ -499,16 +489,10 @@
          * @param node the location at which to insert the new content
          * @param url the page's URL
          */
-<<<<<<< HEAD
-        private HtmlUnitDOMBuilder(final DomNode node, final URL url) {
+        private HtmlUnitDOMBuilder(final DomNode node, final URL url, boolean parsingFragment) {
             super(createConfiguration(node.getPage().getWebClient()));
             this.page_ = (HtmlPage) node.getPage();
-=======
-        private HtmlUnitDOMBuilder(final DomNode page, final URL url, boolean parsingFragment) {
-            super(new HTMLConfiguration());
-            this.page_ = (HtmlPage) page.getPage();
             this.parsingFragment = parsingFragment;
->>>>>>> 808f96cb
 
             currentNode_ = node;
             for (final Node ancestor : currentNode_.getAncestors(true)) {
